--- conflicted
+++ resolved
@@ -56,10 +56,6 @@
             t3m = log.timer('orbital rotation', *t3m)
 
             mo = numpy.dot(mo, u)
-<<<<<<< HEAD
-           # casscf.save_mo_coeff(mo, imacro, imicro)
-=======
->>>>>>> 453feecc
 
             eris = None
             eris = casscf.ao2mo(mo)
@@ -111,12 +107,8 @@
     log.debug('CASSCF canonicalization')
     mo, fcivec = casscf.canonicalize(mo, fcivec, eris, sort=casscf.natorb,
                                      verbose=log)
-<<<<<<< HEAD
-    #casscf.save_mo_coeff(mo, imacro, imicro)
-=======
     if dump_chk:
         casscf.dump_chk(locals())
->>>>>>> 453feecc
 
     log.note('2-step CASSCF, energy = %.15g', e_tot)
     log.timer('2-step CASSCF', *cput0)
